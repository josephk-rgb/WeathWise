import dotenv from 'dotenv';

// Load environment variables for tests
<<<<<<< HEAD
dotenv.config({ path: '.env' });
=======
dotenv.config({ path: '../.env' });
>>>>>>> 982912eb

// Set test environment
process.env['NODE_ENV'] = 'test';

// Increase timeout for database operations
jest.setTimeout(30000);

// Global test setup
beforeAll(async () => {
  // Any global setup can go here
  console.log('🧪 Starting WeathWise AI Backend Tests...');
});

// Global test teardown
afterAll(async () => {
  // Any global cleanup can go here
  console.log('✅ WeathWise AI Backend Tests completed!');
});

// Suppress console logs during tests unless there's an error
const originalConsoleLog = console.log;
const originalConsoleError = console.error;

beforeEach(() => {
  console.log = jest.fn();
  console.error = originalConsoleError; // Keep error logging
});

afterEach(() => {
  console.log = originalConsoleLog;
});<|MERGE_RESOLUTION|>--- conflicted
+++ resolved
@@ -1,11 +1,7 @@
 import dotenv from 'dotenv';
 
 // Load environment variables for tests
-<<<<<<< HEAD
-dotenv.config({ path: '.env' });
-=======
 dotenv.config({ path: '../.env' });
->>>>>>> 982912eb
 
 // Set test environment
 process.env['NODE_ENV'] = 'test';
